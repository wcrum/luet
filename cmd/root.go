// Copyright © 2019 Ettore Di Giacinto <mudler@gentoo.org>
//
// This program is free software; you can redistribute it and/or modify
// it under the terms of the GNU General Public License as published by
// the Free Software Foundation; either version 2 of the License, or
// (at your option) any later version.
//
// This program is distributed in the hope that it will be useful,
// but WITHOUT ANY WARRANTY; without even the implied warranty of
// MERCHANTABILITY or FITNESS FOR A PARTICULAR PURPOSE.  See the
// GNU General Public License for more details.
//
// You should have received a copy of the GNU General Public License along
// with this program; if not, see <http://www.gnu.org/licenses/>.

package cmd

import (
	"os"
	"path/filepath"
	"runtime"
	"strings"

	"github.com/marcsauter/single"
	config "github.com/mudler/luet/pkg/config"
	. "github.com/mudler/luet/pkg/logger"
	repo "github.com/mudler/luet/pkg/repository"

	"github.com/spf13/cobra"
	"github.com/spf13/viper"
)

var cfgFile string
var Verbose bool

<<<<<<< HEAD
const (
	LuetCLIVersion = "0.4-dev"
	LuetEnvPrefix  = "LUET"
)
=======
const LuetCLIVersion = "0.5-dev"
>>>>>>> b6dba27a

// RootCmd represents the base command when called without any subcommands
var RootCmd = &cobra.Command{
	Use:     "luet",
	Short:   "Package manager for the XXth century!",
	Long:    `Package manager which uses containers to build packages`,
	Version: LuetCLIVersion,
	PersistentPreRun: func(cmd *cobra.Command, args []string) {
		err := LoadConfig(config.LuetCfg)
		if err != nil {
			Fatal("failed to load configuration:", err.Error())
		}
	},
}

func LoadConfig(c *config.LuetConfig) error {
	// If a config file is found, read it in.
	if err := c.Viper.ReadInConfig(); err != nil {
		Warning(err)
	}

	err := c.Viper.Unmarshal(&config.LuetCfg)
	if err != nil {
		return err
	}

	Debug("Using config file:", c.Viper.ConfigFileUsed())

	NewSpinner()

	if c.GetLogging().Path != "" {
		// Init zap logger
		err = ZapLogger()
		if err != nil {
			return err
		}
	}

	// Load repositories
	err = repo.LoadRepositories(c)
	if err != nil {
		return err
	}

	return nil
}

// Execute adds all child commands to the root command sets flags appropriately.
// This is called by main.main(). It only needs to happen once to the rootCmd.
func Execute() {
	// XXX: This is mostly from scratch images.
	if os.Getenv("LUET_NOLOCK") != "true" {
		s := single.New("luet")
		if err := s.CheckLock(); err != nil && err == single.ErrAlreadyRunning {
			Fatal("another instance of the app is already running, exiting")
		} else if err != nil {
			// Another error occurred, might be worth handling it as well
			Fatal("failed to acquire exclusive app lock:", err.Error())
		}
		defer s.TryUnlock()
	}
	if err := RootCmd.Execute(); err != nil {
		Error(err)
		os.Exit(-1)
	}
}

func init() {
	cobra.OnInitialize(initConfig)
	pflags := RootCmd.PersistentFlags()
	pflags.StringVar(&cfgFile, "config", "", "config file (default is $HOME/.luet.yaml)")
	pflags.BoolVarP(&Verbose, "verbose", "v", false, "verbose output")
	pflags.Bool("fatal", false, "Enables Warnings to exit")
	pflags.Int("concurrency", runtime.NumCPU(), "Concurrency")

	config.LuetCfg.Viper.BindPFlag("general.debug", pflags.Lookup("verbose"))
	config.LuetCfg.Viper.BindPFlag("general.concurrency", pflags.Lookup("concurrency"))
	config.LuetCfg.Viper.BindPFlag("general.fatal_warnings", pflags.Lookup("fatal"))
}

// initConfig reads in config file and ENV variables if set.
func initConfig() {

	dir, err := filepath.Abs(filepath.Dir(os.Args[0]))
	if err != nil {
		Error(err)
		os.Exit(1)
	}
	viper.SetEnvPrefix(LuetEnvPrefix)
	viper.SetConfigType("yaml")
	viper.SetConfigName(".luet") // name of config file (without extension)
	if cfgFile != "" {           // enable ability to specify config file via flag
		Info(">>> cfgFile: ", cfgFile)
		viper.SetConfigFile(cfgFile)
	} else {
		viper.AddConfigPath(dir)
		viper.AddConfigPath(".")
		viper.AddConfigPath("$HOME")
		viper.AddConfigPath("/etc/luet")
	}

	viper.AutomaticEnv() // read in environment variables that match

	// Create EnvKey Replacer for handle complex structure
	replacer := strings.NewReplacer(".", "__")
	viper.SetEnvKeyReplacer(replacer)
	viper.SetTypeByDefaultValue(true)
}<|MERGE_RESOLUTION|>--- conflicted
+++ resolved
@@ -33,14 +33,10 @@
 var cfgFile string
 var Verbose bool
 
-<<<<<<< HEAD
 const (
-	LuetCLIVersion = "0.4-dev"
+	LuetCLIVersion = "0.5-dev"
 	LuetEnvPrefix  = "LUET"
 )
-=======
-const LuetCLIVersion = "0.5-dev"
->>>>>>> b6dba27a
 
 // RootCmd represents the base command when called without any subcommands
 var RootCmd = &cobra.Command{
